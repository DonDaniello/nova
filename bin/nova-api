--- conflicted
+++ resolved
@@ -39,23 +39,17 @@
 from nova import version
 from nova import wsgi
 
-<<<<<<< HEAD
-=======
 LOG = logging.getLogger('nova.api')
 
->>>>>>> f9f9bf52
 FLAGS = flags.FLAGS
+flags.DEFINE_string('ec2_listen', "0.0.0.0",
+                    'IP address for EC2 API to listen')
 flags.DEFINE_integer('ec2_listen_port', 8773, 'port for ec2 api to listen')
+flags.DEFINE_string('osapi_listen', "0.0.0.0",
+                    'IP address for OpenStack API to listen')
 flags.DEFINE_integer('osapi_listen_port', 8774, 'port for os api to listen')
 
 API_ENDPOINTS = ['ec2', 'osapi']
-
-for api in API_ENDPOINTS:
-    flags.DEFINE_string("%s_listen" % api, "0.0.0.0",
-                        "IP address to listen to for API %s" % api)
-    flags.DEFINE_integer("%s_listen_port" % api,
-                         getattr(FLAGS, "%s_port" % api),
-                         "Port to listen to for API %s" % api)
 
 
 def run_app(paste_config_file):
@@ -67,32 +61,15 @@
             LOG.debug(_("No paste configuration for app: %s"), api)
             continue
         LOG.debug(_("App Config: %(api)s\n%(config)r") % locals())
-<<<<<<< HEAD
         LOG.info(_("Running %s API"), api)
         app = wsgi.load_paste_app(paste_config_file, api)
         apps.append((app, getattr(FLAGS, "%s_listen_port" % api),
                      getattr(FLAGS, "%s_listen" % api)))
-=======
-        wsgi.paste_config_to_flags(config, {
-            "verbose": FLAGS.verbose,
-            "%s_host" % api: config.get('host', '0.0.0.0'),
-            "%s_listen_port" % api: getattr(FLAGS, "%s_listen_port" % api)})
-        LOG.info(_("Running %s API"), api)
-        app = wsgi.load_paste_app(paste_config_file, api)
-        apps.append((app, getattr(FLAGS, "%s_listen_port" % api),
-                     getattr(FLAGS, "%s_host" % api)))
->>>>>>> f9f9bf52
     if len(apps) == 0:
         LOG.error(_("No known API applications configured in %s."),
                   paste_config_file)
         return
 
-<<<<<<< HEAD
-=======
-    # NOTE(todd): redo logging config, verbose could be set in paste config
-    logging.reset()
-
->>>>>>> f9f9bf52
     server = wsgi.Server()
     for app in apps:
         server.start(*app)
@@ -101,12 +78,7 @@
 
 if __name__ == '__main__':
     FLAGS(sys.argv)
-<<<<<<< HEAD
-    logging.basicConfig()
-    LOG = logging.getLogger('nova.api')
-=======
     logging.setup()
->>>>>>> f9f9bf52
     LOG.audit(_("Starting nova-api node (version %s)"),
               version.version_string_with_vcs())
     LOG.debug(_("Full set of FLAGS:"))
