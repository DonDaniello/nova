#!/usr/bin/env python

# Copyright 2011 OpenStack LLC.
# Copyright 2011 United States Government as represented by the
# Administrator of the National Aeronautics and Space Administration.
# All Rights Reserved.
#
#    Licensed under the Apache License, Version 2.0 (the "License"); you may
#    not use this file except in compliance with the License. You may obtain
#    a copy of the License at
#
#         http://www.apache.org/licenses/LICENSE-2.0
#
#    Unless required by applicable law or agreed to in writing, software
#    distributed under the License is distributed on an "AS IS" BASIS, WITHOUT
#    WARRANTIES OR CONDITIONS OF ANY KIND, either express or implied. See the
#    License for the specific language governing permissions and limitations
#    under the License.

#
# XenAPI plugin for reading/writing information to xenstore
#

try:
    import json
except ImportError:
    import simplejson as json
import os
import random
import re
import subprocess
import tempfile
import time

import XenAPIPlugin
import pluginlib_nova as pluginlib


pluginlib.configure_logging("xenhost")

host_data_pattern = re.compile(r"\s*(\S+) \([^\)]+\) *: ?(.*)")
config_file_path = "/usr/etc/xenhost.conf"


def jsonify(fnc):
    def wrapper(*args, **kwargs):
        return json.dumps(fnc(*args, **kwargs))
    return wrapper


class TimeoutError(StandardError):
    pass


def _run_command(cmd):
    """Abstracts out the basics of issuing system commands. If the command
    returns anything in stderr, a PluginError is raised with that information.
    Otherwise, the output from stdout is returned.
    """
    pipe = subprocess.PIPE
    proc = subprocess.Popen([cmd], shell=True, stdin=pipe, stdout=pipe,
            stderr=pipe, close_fds=True)
    proc.wait()
    err = proc.stderr.read()
    if err:
        raise pluginlib.PluginError(err)
    return proc.stdout.read()


def _get_host_uuid():
    cmd = "xe host-list | grep uuid"
    resp = _run_command(cmd)
    return resp.split(":")[-1].strip()


@jsonify
def set_host_enabled(self, arg_dict):
    """Sets this host's ability to accept new instances.
    It will otherwise continue to operate normally.
    """
    enabled = arg_dict.get("enabled")
    if enabled is None:
        raise pluginlib.PluginError(
                _("Missing 'enabled' argument to set_host_enabled"))
    if enabled == "true":
        result = _run_command("xe host-enable")
    elif enabled == "false":
        result = _run_command("xe host-disable")
    else:
        raise pluginlib.PluginError(_("Illegal enabled status: %s") % enabled)
    # Should be empty string
    if result:
        raise pluginlib.PluginError(result)
    # Return the current enabled status
    host_uuid = _get_host_uuid()
    cmd = "xe host-param-list uuid=%s | grep enabled" % host_uuid
    resp = _run_command(cmd)
    # Response should be in the format: "enabled ( RO): true"
    host_enabled = resp.strip().split()[-1]
    if host_enabled == "true":
        status = "enabled"
    else:
        status = "disabled"
    return {"status": status}


<<<<<<< HEAD
def _write_config_dict(dct):
    conf_file = file(config_file_path, "w")
    json.dump(dct, conf_file)
    conf_file.close()


def _get_config_dict():
    """Returns a dict containing the key/values in the config file.
    If the file doesn't exist, it is created, and an empty dict
    is returned.
    """
    try:
        conf_file = file(config_file_path)
        config_dct = json.load(conf_file)
        conf_file.close()
    except IOError:
        # File doesn't exist
        config_dct = {}
        # Create the file
        _write_config_dict(config_dct)
    return config_dct


@jsonify
def get_config(self, arg_dict):
    """Return the value stored for the specified key, or None if no match."""
    conf = _get_config_dict()
    params = arg_dict["params"]
    try:
        dct = json.loads(params)
    except Exception, e:
        dct = params
    key = dct["key"]
    ret = conf.get(key)
    if ret is None:
        # Can't jsonify None
        return "None"
    return ret


@jsonify
def set_config(self, arg_dict):
    """Write the specified key/value pair, overwriting any existing value."""
    conf = _get_config_dict()
    params = arg_dict["params"]
    try:
        dct = json.loads(params)
    except Exception, e:
        dct = params
    key = dct["key"]
    val = dct["value"]
    if val is None:
        # Delete the key, if present
        conf.pop(key, None)
    else:
        conf.update({key: val})
    _write_config_dict(conf)


=======
>>>>>>> 439afc33
def _power_action(action):
    host_uuid = _get_host_uuid()
    # Host must be disabled first
    result = _run_command("xe host-disable")
    if result:
        raise pluginlib.PluginError(result)
    # All running VMs must be shutdown
    result = _run_command("xe vm-shutdown --multiple power-state=running")
    if result:
        raise pluginlib.PluginError(result)
    cmds = {"reboot": "xe host-reboot", "startup": "xe host-power-on",
            "shutdown": "xe host-shutdown"}
    result = _run_command(cmds[action])
    # Should be empty string
    if result:
        raise pluginlib.PluginError(result)
    return {"power_action": action}


@jsonify
def host_reboot(self, arg_dict):
    """Reboots the host."""
    return _power_action("reboot")


@jsonify
def host_shutdown(self, arg_dict):
    """Reboots the host."""
    return _power_action("shutdown")


@jsonify
def host_start(self, arg_dict):
<<<<<<< HEAD
    """Starts the host. NOTE: Currently not feasible, since the host
=======
    """Starts the host. Currently not feasible, since the host
>>>>>>> 439afc33
    runs on the same machine as Xen.
    """
    return _power_action("startup")


@jsonify
def host_data(self, arg_dict):
    """Runs the commands on the xenstore host to return the current status
    information.
    """
    host_uuid = _get_host_uuid()
    cmd = "xe host-param-list uuid=%s" % host_uuid
    resp = _run_command(cmd)
    parsed_data = parse_response(resp)
    # We have the raw dict of values. Extract those that we need,
    # and convert the data types as needed.
    ret_dict = cleanup(parsed_data)
    # Add any config settings
    ret_dict.update(_get_config_dict)
    return ret_dict


def parse_response(resp):
    data = {}
    for ln in resp.splitlines():
        if not ln:
            continue
        mtch = host_data_pattern.match(ln.strip())
        try:
            k, v = mtch.groups()
            data[k] = v
        except AttributeError:
            # Not a valid line; skip it
            continue
    return data


def cleanup(dct):
    """Take the raw KV pairs returned and translate them into the
    appropriate types, discarding any we don't need.
    """
    def safe_int(val):
        """Integer values will either be string versions of numbers,
        or empty strings. Convert the latter to nulls.
        """
        try:
            return int(val)
        except ValueError:
            return None

    def strip_kv(ln):
        return [val.strip() for val in ln.split(":", 1)]

    out = {}

#    sbs = dct.get("supported-bootloaders", "")
#    out["host_supported-bootloaders"] = sbs.split("; ")
#    out["host_suspend-image-sr-uuid"] = dct.get("suspend-image-sr-uuid", "")
#    out["host_crash-dump-sr-uuid"] = dct.get("crash-dump-sr-uuid", "")
#    out["host_local-cache-sr"] = dct.get("local-cache-sr", "")
    out["host_memory"] = omm = {}
    omm["total"] = safe_int(dct.get("memory-total", ""))
    omm["overhead"] = safe_int(dct.get("memory-overhead", ""))
    omm["free"] = safe_int(dct.get("memory-free", ""))
    omm["free-computed"] = safe_int(
            dct.get("memory-free-computed", ""))

#    out["host_API-version"] = avv = {}
#    avv["vendor"] = dct.get("API-version-vendor", "")
#    avv["major"] = safe_int(dct.get("API-version-major", ""))
#    avv["minor"] = safe_int(dct.get("API-version-minor", ""))

    out["host_uuid"] = dct.get("uuid", None)
    out["host_name-label"] = dct.get("name-label", "")
    out["host_name-description"] = dct.get("name-description", "")
#    out["host_host-metrics-live"] = dct.get(
#            "host-metrics-live", "false") == "true"
    out["host_hostname"] = dct.get("hostname", "")
    out["host_ip_address"] = dct.get("address", "")
    oc = dct.get("other-config", "")
    out["host_other-config"] = ocd = {}
    if oc:
        for oc_fld in oc.split("; "):
            ock, ocv = strip_kv(oc_fld)
            ocd[ock] = ocv
#    out["host_capabilities"] = dct.get("capabilities", "").split("; ")
#    out["host_allowed-operations"] = dct.get(
#            "allowed-operations", "").split("; ")
#    lsrv = dct.get("license-server", "")
#    out["host_license-server"] = ols = {}
#    if lsrv:
#        for lspart in lsrv.split("; "):
#            lsk, lsv = lspart.split(": ")
#            if lsk == "port":
#                ols[lsk] = safe_int(lsv)
#            else:
#                ols[lsk] = lsv
#    sv = dct.get("software-version", "")
#    out["host_software-version"] = osv = {}
#    if sv:
#        for svln in sv.split("; "):
#            svk, svv = strip_kv(svln)
#            osv[svk] = svv
    cpuinf = dct.get("cpu_info", "")
    out["host_cpu_info"] = ocp = {}
    if cpuinf:
        for cpln in cpuinf.split("; "):
            cpk, cpv = strip_kv(cpln)
            if cpk in ("cpu_count", "family", "model", "stepping"):
                ocp[cpk] = safe_int(cpv)
            else:
                ocp[cpk] = cpv
#    out["host_edition"] = dct.get("edition", "")
#    out["host_external-auth-service-name"] = dct.get(
#            "external-auth-service-name", "")
    return out


if __name__ == "__main__":
    XenAPIPlugin.dispatch(
            {"host_data": host_data,
            "set_host_enabled": set_host_enabled,
            "host_shutdown": host_shutdown,
            "host_reboot": host_reboot,
<<<<<<< HEAD
            "host_start": host_start,
            "get_config": get_config,
            "set_config": set_config})
=======
            "host_start": host_start})
>>>>>>> 439afc33
<|MERGE_RESOLUTION|>--- conflicted
+++ resolved
@@ -104,7 +104,6 @@
     return {"status": status}
 
 
-<<<<<<< HEAD
 def _write_config_dict(dct):
     conf_file = file(config_file_path, "w")
     json.dump(dct, conf_file)
@@ -164,8 +163,6 @@
     _write_config_dict(conf)
 
 
-=======
->>>>>>> 439afc33
 def _power_action(action):
     host_uuid = _get_host_uuid()
     # Host must be disabled first
@@ -199,11 +196,7 @@
 
 @jsonify
 def host_start(self, arg_dict):
-<<<<<<< HEAD
-    """Starts the host. NOTE: Currently not feasible, since the host
-=======
     """Starts the host. Currently not feasible, since the host
->>>>>>> 439afc33
     runs on the same machine as Xen.
     """
     return _power_action("startup")
@@ -328,10 +321,6 @@
             "set_host_enabled": set_host_enabled,
             "host_shutdown": host_shutdown,
             "host_reboot": host_reboot,
-<<<<<<< HEAD
             "host_start": host_start,
             "get_config": get_config,
-            "set_config": set_config})
-=======
-            "host_start": host_start})
->>>>>>> 439afc33
+            "set_config": set_config})