--- conflicted
+++ resolved
@@ -138,11 +138,7 @@
 
         return instance_infos
 
-<<<<<<< HEAD
     def spawn(self, instance, network_info=None, block_device_info=None):
-=======
-    def spawn(self, instance, network_info, block_device_mapping=None):
->>>>>>> bdcfaa5b
         """ Create a new VM and start it."""
         vm = self._lookup(instance.name)
         if vm is not None:
