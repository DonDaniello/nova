--- conflicted
+++ resolved
@@ -542,14 +542,8 @@
         network_ref = db.project_get_network(context.get_admin_context(),
                                              Project.safe_id(project), False)
 
-<<<<<<< HEAD
         if not network_ref:
             return (None, None)
-=======
-        if not network_ref['vpn_public_port']:
-            raise exception.NotFound(_('project network data has not '
-                                       'been set'))
->>>>>>> ff1575e7
         return (network_ref['vpn_public_address'],
                 network_ref['vpn_public_port'])
 
@@ -672,11 +666,7 @@
                                   port=vpn_port)
             zippy.writestr(FLAGS.credential_vpn_file, config)
         else:
-<<<<<<< HEAD
-            logging.warn("No vpn data for project %s", pid)
-=======
             logging.warn(_("No vpn data for project %s"), pid)
->>>>>>> ff1575e7
 
         zippy.writestr(FLAGS.ca_file, crypto.fetch_ca(pid))
         zippy.close()
