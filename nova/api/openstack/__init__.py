--- conflicted
+++ resolved
@@ -99,11 +99,7 @@
 
             mapper.resource("zone", "zones", controller=zones.Controller(),
                         collection={'detail': 'GET', 'info': 'GET',
-<<<<<<< HEAD
-                                    'select': 'GET'}),
-=======
                                     'select': 'GET'})
->>>>>>> 4f8f5cb4
 
             mapper.resource("user", "users", controller=users.Controller(),
                         collection={'detail': 'GET'})
